--- conflicted
+++ resolved
@@ -70,7 +70,6 @@
 
     # WIP
     def build(self):
-<<<<<<< HEAD
         if self.object_type == TransactionBuilder.AssetType.ASSET:
             return Transaction(
                 type=self.type,
@@ -106,14 +105,4 @@
                 hash="",  # This is WIP!! dangerous
                 timestamp=int(datetime.now().timestamp()),
                 simpleAsset=self.object[self.object_type]
-            )
-=======
-        return Transaction(
-            type = self.type,
-            senderPubkey = self.senderPublicKey,
-            receivePubkey = self.receiverPublicKey,
-            hash = "", # This is WIP!! dangerous
-            timestamp = int(datetime.now().timestamp()),
-            asset = self.object[self.object_type]
-        )
->>>>>>> 1cf7da22
+            )